.. _odu_v2:

.. include:: /_static/includes/header.raw

.. highlight:: python3

*************************************
Job Search VII: Search with Learning
*************************************

.. contents:: :depth: 2


In addition to what’s in Anaconda, this lecture deploys the libraries:

.. code-block:: ipython
  :class: hide-output

    !pip install --upgrade quantecon
    !pip install interpolation

Overview
--------

In this lecture, we consider an extension of the `previously studied <https://python.quantecon.org/mccall_model.html>`__ job search model of McCall
:cite:`McCall1970`.

We'll build on a model of Bayesian learning discussed in `this lecture <https://python.quantecon.org/exchangeable.html>`__ on the topic of exchangeability and its relationship to
<<<<<<< HEAD
the concept of IID (identically and independently distributed) random variables and to  Bayesian updating.
=======
the concept of IID (identically and independently distributed) random variables and to  Bayesian updating. 
>>>>>>> 72b73fe0

In the McCall model, an unemployed worker decides when to accept a
permanent job at a specific fixed wage, given

-  his or her discount factor
-  the level of unemployment compensation
-  the distribution from which wage offers are drawn

In the version considered below, the wage distribution is unknown and
must be learned.

-  The following is based on the presentation in
   :cite:`Ljungqvist2012`, section 6.6.

Let’s start with some imports

.. code-block:: ipython

    from numba import njit, prange, vectorize
    from interpolation import mlinterp, interp
    from math import gamma
    import numpy as np
    import matplotlib.pyplot as plt
    %matplotlib inline
    from matplotlib import cm
    import scipy.optimize as op
    from scipy.stats import cumfreq, beta

Model Features
~~~~~~~~~~~~~~

-  Infinite horizon dynamic programming with two states and one binary
   control.
-  Bayesian updating to learn the unknown distribution.

Model
-----

Let’s first review the basic McCall model
:cite:`McCall1970` and then add the variation we
want to consider.

The Basic McCall Model
~~~~~~~~~~~~~~~~~~~~~~

Recall that, `in the baseline model <mccall_model>`, an
unemployed worker is presented in each period with a permanent job offer
at wage :math:`W_t`.

At time :math:`t`, our worker either

1. accepts the offer and works permanently at constant wage :math:`W_t`
2. rejects the offer, receives unemployment compensation :math:`c` and
   reconsiders next period

The wage sequence :math:`{W_t}` is IID and generated from known density :math:`q`.

The worker aims to maximize the expected discounted sum of earnings
:math:`\mathbb{E} \sum_{t=0}^{\infty}\beta^t y_t` The function :math:`V` satisfies the recursion


.. math::
    :label: odu_odu_pv

    v(w)
    = \max \left\{
    \frac{w}{1 - \beta}, \, c + \beta \int v(w')q(w') dw'
    \right\}


The optimal policy has the form :math:`\mathbf{1}\{w \geq \bar w\}`, where
:math:`\bar w` is a constant called the *reservation wage*.

Offer Distribution Unknown
~~~~~~~~~~~~~~~~~~~~~~~~~~

Now let’s extend the model by considering the variation presented in
:cite:`Ljungqvist2012`, section 6.6.

The model is as above, apart from the fact that

-  the density :math:`q` is unknown
-  the worker learns about :math:`q` by starting with a prior and updating
   based on wage offers that he/she observes

The worker knows there are two possible distributions :math:`F` and :math:`G` —
with densities :math:`f` and :math:`g`.

At the start of time, “nature” selects :math:`q` to be either :math:`f` or :math:`g`
— the wage distribution from which the entire sequence :math:`{W_t}` will be
drawn.

This choice is not observed by the worker, who puts prior probability :math:`\pi_0` on :math:`f` being chosen.

Update rule: worker's time :math:`t` estimate of the distribution is :math:`\pi_t f + (1 - \pi_t) g`,
where :math:`\pi_t` updates via

.. math::
    :label: odu_pi_rec_2

    \pi_{t+1}
    = \frac{\pi_t f(w_{t+1})}{\pi_t f(w_{t+1}) + (1 - \pi_t) g(w_{t+1})}


This last expression follows from Bayes’ rule, which tells us that

.. math::


   \mathbb{P}\{q = f \,|\, W = w\}
   = \frac{\mathbb{P}\{W = w \,|\, q = f\}\mathbb{P}\{q = f\}}
   {\mathbb{P}\{W = w\}}
   \quad \text{and} \quad
   \mathbb{P}\{W = w\} = \sum_{\omega \in \{f, g\}} \mathbb{P}\{W = w \,|\, q = \omega\} \mathbb{P}\{q = \omega\}

The fact that :eq:`odu_pi_rec_2` is recursive allows us to
progress to a recursive solution method.

Letting

.. math::


   q_{\pi}(w) := \pi f(w) + (1 - \pi) g(w)
   \quad \text{and} \quad
   \kappa(w, \pi) := \frac{\pi f(w)}{\pi f(w) + (1 - \pi) g(w)}

we can express the value function for the unemployed worker recursively
as follows

.. math::
    :label: odu_mvf

    v(w, \pi)
    = \max \left\{
    \frac{w}{1 - \beta}, \, c + \beta \int v(w', \pi') \, q_{\pi}(w') \, dw'
    \right\}
    \quad \text{where} \quad
    \pi' = \kappa(w', \pi)

Notice that the current guess :math:`\pi` is a state variable,
since it affects the worker’s perception of probabilities for future
rewards.

Parameterization
~~~~~~~~~~~~~~~~

Following section 6.6 of :cite:`Ljungqvist2012`,
our baseline parameterization will be

-  :math:`f` is :math:`\operatorname{Beta}(1, 1)`
-  :math:`g` is :math:`\operatorname{Beta}(3, 1.2)`
-  :math:`\beta = 0.95` and :math:`c = 0.3`

The densities :math:`f` and :math:`g` have the following shape

.. code-block:: python3

    @vectorize
    def p(x, a, b):
        r = gamma(a + b) / (gamma(a) * gamma(b))
        return r * x**(a-1) * (1 - x)**(b-1)


    x_grid = np.linspace(0, 1, 100)
    f = lambda x: p(x, 1, 1)
    g = lambda x: p(x, 3, 1.2)

    fig, ax = plt.subplots(figsize=(10, 8))
    ax.plot(x_grid, f(x_grid), label='$f$', lw=2)
    ax.plot(x_grid, g(x_grid), label='$g$', lw=2)

    ax.legend()
    plt.show()



Looking Forward
~~~~~~~~~~~~~~~

What kind of optimal policy might result from
:eq:`odu_mvf` and the parameterization specified above?

Intuitively, if we accept at :math:`w_a` and :math:`w_a\leq w_b`,
then — all other things being given — we should also accept at :math:`w_b`.

This suggests a policy of accepting whenever :math:`w` exceeds some
threshold value :math:`\bar w`.

But :math:`\bar w` should depend on :math:`\pi` — in
fact, it should be decreasing in :math:`\pi` because

-  :math:`f` is a less attractive offer distribution than :math:`g`
-  larger :math:`\pi` means more weight on :math:`f` and less on
   :math:`g`

Thus larger :math:`\pi` depresses the worker’s assessment of
her future prospects, and relatively low current offers become more
attractive.

**Summary:** We conjecture that the optimal policy is of the form
:math:`\mathbb 1{w\geq \bar w(\pi) }` for some
decreasing function :math:`\bar w`.

Take 1: Solution by VFI
-----------------------

Let’s set about solving the model and see how our results match with our
intuition.

We begin by solving via value function iteration (VFI), which is natural
but ultimately turns out to be second best.

The class ``SearchProblem`` is used to store parameters and methods
needed to compute optimal actions.

.. code-block:: python3

    class SearchProblem:
        """
        A class to store a given parameterization of the "offer distribution
        unknown" model.

        """

        def __init__(self,
                     β=0.95,            # Discount factor
                     c=0.3,             # Unemployment compensation
                     F_a=1,
                     F_b=1,
                     G_a=3,
                     G_b=1.2,
                     w_max=1,           # Maximum wage possible
                     w_grid_size=100,
                     π_grid_size=100,
                     mc_size=500):

            self.β, self.c, self.w_max = β, c, w_max

            self.f = njit(lambda x: p(x, F_a, F_b))
            self.g = njit(lambda x: p(x, G_a, G_b))

            self.π_min, self.π_max = 1e-3, 1-1e-3    # Avoids instability
            self.w_grid = np.linspace(0, w_max, w_grid_size)
            self.π_grid = np.linspace(self.π_min, self.π_max, π_grid_size)

            self.mc_size = mc_size

            self.w_f = np.random.beta(F_a, F_b, mc_size)
            self.w_g = np.random.beta(G_a, G_b, mc_size)

The following function takes an instance of this class and returns
jitted versions of the Bellman operator ``T``, and a ``get_greedy()``
function to compute the approximate optimal policy from a guess ``v`` of
the value function

.. code-block:: python3

    def operator_factory(sp, parallel_flag=True):

        f, g = sp.f, sp.g
        w_f, w_g = sp.w_f, sp.w_g
        β, c = sp.β, sp.c
        mc_size = sp.mc_size
        w_grid, π_grid = sp.w_grid, sp.π_grid

        @njit
        def v_func(x, y, v):
            return mlinterp((w_grid, π_grid), v, (x, y))

        @njit
        def κ(w, π):
            """
            Updates π using Bayes' rule and the current wage observation w.
            """
            pf, pg = π * f(w), (1 - π) * g(w)
            π_new = pf / (pf + pg)

            return π_new

        @njit(parallel=parallel_flag)
        def T(v):
            """
            The Bellman operator.

            """
            v_new = np.empty_like(v)

            for i in prange(len(w_grid)):
                for j in prange(len(π_grid)):
                    w = w_grid[i]
                    π = π_grid[j]

                    v_1 = w / (1 - β)

                    integral_f, integral_g = 0, 0
                    for m in prange(mc_size):
                        integral_f += v_func(w_f[m], κ(w_f[m], π), v)
                        integral_g += v_func(w_g[m], κ(w_g[m], π), v)
                    integral = (π * integral_f + (1 - π) * integral_g) / mc_size

                    v_2 = c + β * integral
                    v_new[i, j] = max(v_1, v_2)

            return v_new

        @njit(parallel=parallel_flag)
        def get_greedy(v):
            """"
            Compute optimal actions taking v as the value function.

            """
            σ = np.empty_like(v)

            for i in prange(len(w_grid)):
                for j in prange(len(π_grid)):
                    w = w_grid[i]
                    π = π_grid[j]

                    v_1 = w / (1 - β)

                    integral_f, integral_g = 0, 0
                    for m in prange(mc_size):
                        integral_f += v_func(w_f[m], κ(w_f[m], π), v)
                        integral_g += v_func(w_g[m], κ(w_g[m], π), v)
                    integral = (π * integral_f + (1 - π) * integral_g) / mc_size

                    v_2 = c + β * integral

                    σ[i, j] = v_1 > v_2  # Evaluates to 1 or 0

            return σ

        return T, get_greedy

We will omit a detailed discussion of the code because there is a more
efficient solution method that we will use later.

To solve the model we will use the following function that iterates
using T to find a fixed point

.. code-block:: python3

    def solve_model(sp,
                    use_parallel=True,
                    tol=1e-4,
                    max_iter=1000,
                    verbose=True,
                    print_skip=5):

        """
        Solves for the value function

        * sp is an instance of SearchProblem
        """

        T, _ = operator_factory(sp, use_parallel)

        # Set up loop
        i = 0
        error = tol + 1
        m, n = len(sp.w_grid), len(sp.π_grid)

        # Initialize v
        v = np.zeros((m, n)) + sp.c / (1 - sp.β)

        while i < max_iter and error > tol:
            v_new = T(v)
            error = np.max(np.abs(v - v_new))
            i += 1
            if verbose and i % print_skip == 0:
                print(f"Error at iteration {i} is {error}.")
            v = v_new

        if i == max_iter:
            print("Failed to converge!")

        if verbose and i < max_iter:
            print(f"\nConverged in {i} iterations.")


        return v_new

Let’s look at solutions computed from value function iteration

.. code-block:: python3

    sp = SearchProblem()
    v_star = solve_model(sp)
    fig, ax = plt.subplots(figsize=(6, 6))
    ax.contourf(sp.π_grid, sp.w_grid, v_star, 12, alpha=0.6, cmap=cm.jet)
    cs = ax.contour(sp.π_grid, sp.w_grid, v_star, 12, colors="black")
    ax.clabel(cs, inline=1, fontsize=10)
    ax.set(xlabel='$\pi$', ylabel='$w$')

    plt.show()


We will also plot the optimal policy


.. code-block:: python3

    T, get_greedy = operator_factory(sp)
    σ_star = get_greedy(v_star)

    fig, ax = plt.subplots(figsize=(6, 6))
    ax.contourf(sp.π_grid, sp.w_grid, σ_star, 1, alpha=0.6, cmap=cm.jet)
    ax.contour(sp.π_grid, sp.w_grid, σ_star, 1, colors="black")
    ax.set(xlabel='$\pi$', ylabel='$w$')

    ax.text(0.5, 0.6, 'reject')
    ax.text(0.7, 0.9, 'accept')

    plt.show()

The results fit well with our intuition from section `looking
forward <#looking-forward>`__.

-  The black line in the figure above corresponds to the function
   :math:`\bar w(\pi)` introduced there.
-  It is decreasing as expected.

Take 2: A More Efficient Method
-------------------------------

Let’s consider another method to solve for the optimal policy.

We will use iteration with an operator that has the same contraction
rate as the Bellman operator, but

-  one dimensional rather than two dimensional
-  no maximization step

As a consequence, the algorithm is orders of magnitude faster than VFI.

This section illustrates the point that when it comes to programming, a
bit of mathematical analysis goes a long way.


Another Functional Equation
---------------------------

To begin, note that when :math:`w = \bar w(\pi)`, the worker is indifferent
between accepting and rejecting.

Hence the two choices on the right-hand side of :eq:`odu_mvf` have equal value:

.. math::
    :label: odu_mvf2

    \frac{\bar w(\pi)}{1 - \beta}
    = c + \beta \int v(w', \pi') \, q_{\pi}(w') \, dw'


Together, :eq:`odu_mvf` and :eq:`odu_mvf2` give

.. math::
    :label: odu_mvf3

    v(w, \pi) =
    \max
    \left\{
        \frac{w}{1 - \beta} ,\, \frac{\bar w(\pi)}{1 - \beta}
    \right\}


Combining :eq:`odu_mvf2` and :eq:`odu_mvf3`, we obtain

.. math::

    \frac{\bar w(\pi)}{1 - \beta}
    = c + \beta \int \max \left\{
        \frac{w'}{1 - \beta} ,\, \frac{\bar w(\pi')}{1 - \beta}
    \right\}
    \, q_{\pi}(w') \, dw'


Multiplying by :math:`1 - \beta`, substituting in :math:`\pi' = \kappa(w', \pi)`
and using :math:`\circ` for composition of functions yields

.. math::
    :label: odu_mvf4

    \bar w(\pi)
    = (1 - \beta) c +
    \beta \int \max \left\{ w', \bar w \circ \kappa(w', \pi) \right\} \, q_{\pi}(w') \, dw'


Equation :eq:`odu_mvf4` can be understood as a functional equation, where :math:`\bar w` is the unknown function.

* Let's call it the *reservation wage functional equation* (RWFE).
* The solution :math:`\bar w` to the RWFE is the object that we wish to compute.


Solving the RWFE
----------------

To solve the RWFE, we will first show that its solution is the
fixed point of a `contraction mapping <https://en.wikipedia.org/wiki/Contraction_mapping>`_.

To this end, let

* :math:`b[0,1]` be the bounded real-valued functions on :math:`[0,1]`
* :math:`\| \omega \| := \sup_{x \in [0,1]} | \omega(x) |`

Consider the operator :math:`Q` mapping :math:`\omega \in b[0,1]` into :math:`Q\omega \in b[0,1]` via


.. math::
    :label: odu_dq

    (Q \omega)(\pi)
    = (1 - \beta) c +
    \beta \int \max \left\{ w', \omega \circ \kappa(w', \pi) \right\} \, q_{\pi}(w') \, dw'


Comparing :eq:`odu_mvf4` and :eq:`odu_dq`, we see that the set of fixed points of :math:`Q` exactly coincides with the set of solutions to the RWFE.

* If :math:`Q \bar w = \bar w` then :math:`\bar w` solves :eq:`odu_mvf4` and vice versa.

Moreover, for any :math:`\omega, \omega' \in b[0,1]`, basic algebra and the
triangle inequality for integrals tells us that

.. math::
    :label: odu_nt

    |(Q \omega)(\pi) - (Q \omega')(\pi)|
    \leq \beta \int
    \left|
    \max \left\{w', \omega \circ \kappa(w', \pi) \right\} -
    \max \left\{w', \omega' \circ \kappa(w', \pi) \right\}
    \right|
    \, q_{\pi}(w') \, dw'


Working case by case, it is easy to check that for real numbers :math:`a, b, c` we always have

.. math::
    :label: odu_nt2

    | \max\{a, b\} - \max\{a, c\}| \leq | b - c|


Combining :eq:`odu_nt` and :eq:`odu_nt2` yields

.. math::
    :label: odu_nt3

    |(Q \omega)(\pi) - (Q \omega')(\pi)|
    \leq \beta \int
    \left| \omega \circ \kappa(w', \pi) -  \omega' \circ \kappa(w', \pi) \right|
    \, q_{\pi}(w') \, dw'
    \leq \beta \| \omega - \omega' \|


Taking the supremum over :math:`\pi` now gives us

.. math::
    :label: odu_rwc

    \|Q \omega - Q \omega'\|
    \leq \beta \| \omega - \omega' \|


In other words, :math:`Q` is a contraction of modulus :math:`\beta` on the
complete metric space :math:`(b[0,1], \| \cdot \|)`.

Hence

* A unique solution :math:`\bar w` to the RWFE exists in :math:`b[0,1]`.
* :math:`Q^k \omega \to \bar w` uniformly as :math:`k \to \infty`, for any :math:`\omega \in b[0,1]`.



Implementation
---------------

The following function takes an instance of ``SearchProblem`` and
returns the operator ``Q``

.. code-block:: python3

    def Q_factory(sp, parallel_flag=True):

        f, g = sp.f, sp.g
        w_f, w_g = sp.w_f, sp.w_g
        β, c = sp.β, sp.c
        mc_size = sp.mc_size
        w_grid, π_grid = sp.w_grid, sp.π_grid

        @njit
        def ω_func(p, ω):
            return interp(π_grid, ω, p)

        @njit
        def κ(w, π):
            """
            Updates π using Bayes' rule and the current wage observation w.
            """
            pf, pg = π * f(w), (1 - π) * g(w)
            π_new = pf / (pf + pg)

            return π_new

        @njit(parallel=parallel_flag)
        def Q(ω):
            """

            Updates the reservation wage function guess ω via the operator
            Q.

            """
            ω_new = np.empty_like(ω)

            for i in prange(len(π_grid)):
                π = π_grid[i]
                integral_f, integral_g = 0, 0

                for m in prange(mc_size):
                    integral_f += max(w_f[m], ω_func(κ(w_f[m], π), ω))
                    integral_g += max(w_g[m], ω_func(κ(w_g[m], π), ω))
                integral = (π * integral_f + (1 - π) * integral_g) / mc_size

                ω_new[i] = (1 - β) * c + β * integral

            return ω_new

        return Q

In the next exercise, you are asked to compute an approximation to
:math:`\bar w`.

Exercises
---------

Exercise 1
~~~~~~~~~~

Use the default parameters and ``Q_factory`` to compute an optimal
policy.

Your result should coincide closely with the figure for the optimal
policy `shown above <#odu-pol-vfi>`__.

Try experimenting with different parameters, and confirm that the change
in the optimal policy coincides with your intuition.

Solutions
---------

Exercise 1
~~~~~~~~~~

This code solves the “Offer Distribution Unknown” model by iterating on
a guess of the reservation wage function.

You should find that the run time is shorter than that of the value
function approach.

Similar to above, we set up a function to iterate with ``Q`` to find the
fixed point

.. code-block:: python3

    def solve_wbar(sp,
                   use_parallel=True,
                   tol=1e-4,
                   max_iter=1000,
                   verbose=True,
                   print_skip=5):

        Q = Q_factory(sp, use_parallel)

        # Set up loop
        i = 0
        error = tol + 1
        m, n = len(sp.w_grid), len(sp.π_grid)

        # Initialize w
        w = np.ones_like(sp.π_grid)

        while i < max_iter and error > tol:
            w_new = Q(w)
            error = np.max(np.abs(w - w_new))
            i += 1
            if verbose and i % print_skip == 0:
                print(f"Error at iteration {i} is {error}.")
            w = w_new

        if i == max_iter:
            print("Failed to converge!")

        if verbose and i < max_iter:
            print(f"\nConverged in {i} iterations.")

        return w_new

The solution can be plotted as follows

.. code-block:: python3

    sp = SearchProblem()
    w_bar = solve_wbar(sp)

    fig, ax = plt.subplots(figsize=(9, 7))

    ax.plot(sp.π_grid, w_bar, color='k')
    ax.fill_between(sp.π_grid, 0, w_bar, color='blue', alpha=0.15)
    ax.fill_between(sp.π_grid, w_bar, sp.w_max, color='green', alpha=0.15)
    ax.text(0.5, 0.6, 'reject')
    ax.text(0.7, 0.9, 'accept')
    ax.set(xlabel='$\pi$', ylabel='$w$')
    ax.grid()
    plt.show()

Appendix A
-----------

The next piece of code generates a fun simulation to see what the effect
of a change in the underlying distribution on the unemployment rate is.

At a point in the simulation, the distribution becomes significantly
worse.

It takes a while for agents to learn this, and in the meantime, they are
too optimistic and turn down too many jobs.

As a result, the unemployment rate spikes

.. code-block:: python3

    F_a, F_b, G_a, G_b = 1, 1, 3, 1.2

    sp = SearchProblem(F_a=F_a, F_b=F_b, G_a=G_a, G_b=G_b)
    f, g = sp.f, sp.g

    # Solve for reservation wage
    w_bar = solve_wbar(sp, verbose=False)

    # Interpolate reservation wage function
    π_grid = sp.π_grid
    w_func = njit(lambda x: interp(π_grid, w_bar, x))

    @njit
    def update(a, b, e, π):
        "Update e and π by drawing wage offer from beta distribution with parameters a and b"

        if e == False:
            w = np.random.beta(a, b)       # Draw random wage
            if w >= w_func(π):
                e = True                   # Take new job
            else:
                π = 1 / (1 + ((1 - π) * g(w)) / (π * f(w)))

        return e, π

    @njit
    def simulate_path(F_a=F_a,
                      F_b=F_b,
                      G_a=G_a,
                      G_b=G_b,
                      N=5000,       # Number of agents
                      T=600,        # Simulation length
                      d=200,        # Change date
                      s=0.025):     # Separation rate

        """Simulates path of employment for N number of works over T periods"""

        e = np.ones((N, T+1))
        π = np.ones((N, T+1)) * 1e-3

        a, b = G_a, G_b   # Initial distribution parameters

        for t in range(T+1):

            if t == d:
                a, b = F_a, F_b  # Change distribution parameters

            # Update each agent
            for n in range(N):
                if e[n, t] == 1:                    # If agent is currently employment
                    p = np.random.uniform(0, 1)
                    if p <= s:                      # Randomly separate with probability s
                        e[n, t] = 0

                new_e, new_π = update(a, b, e[n, t], π[n, t])
                e[n, t+1] = new_e
                π[n, t+1] = new_π

        return e[:, 1:]

    d = 200  # Change distribution at time d
    unemployment_rate = 1 - simulate_path(d=d).mean(axis=0)

    fig, ax = plt.subplots(figsize=(10, 6))
    ax.plot(unemployment_rate)
    ax.axvline(d, color='r', alpha=0.6, label='Change date')
    ax.set_xlabel('Time')
    ax.set_title('Unemployment rate')
    ax.legend()
    plt.show()


Appendix B
------------

In this appendix we provide more details about how Bayes' Law contributes to the workings of the model.

We present some graphs that bring out additional insights about how learning works.

<<<<<<< HEAD
We build on graphs proposed in `this lecture <https://python.quantecon.org/exchangeable.html>`__.
=======
We build on graphs proposed in `this lecture <https://python.quantecon.org/exchangeable.html>`__. 
>>>>>>> 72b73fe0

In particular, we'll add actions of  our searching worker to a key graph
presented in that lecture.


To begin, we first define two functions for computing the
empirical distributions of unemployment duration and π at the time of
employment.

.. code-block:: python3

    @njit
    def empirical_dist(F_a, F_b, G_a, G_b, w_bar, π_grid,
                       N=10000, T=600):
        """
        Simulates population for computing empirical cumulative
        distribution of unemployment duration and π at time when
        the worker accepts the wage offer. For each job searching
        problem, we simulate for two cases that either f or g is
        the true offer distribution.

        Parameters
        ----------

        F_a, F_b, G_a, G_b : parameters of beta distributions F and G.
        w_bar : the reservation wage
        π_grid : grid points of π, for interpolation
        N : number of workers for simulation, optional
        T : maximum of time periods for simulation, optional

        Returns
        -------
        accpet_t : 2 by N ndarray. the empirical distribution of
                   unemployment duration when f or g generates offers.
        accept_π : 2 by N ndarray. the empirical distribution of
                   π at the time of employment when f or g generates offers.
        """

        accept_t = np.empty((2, N))
        accept_π = np.empty((2, N))

        # f or g generates offers
        for i, (a, b) in enumerate([(F_a, F_b), (G_a, G_b)]):
            # update each agent
            for n in range(N):

                # initial priori
                π = 0.5

                for t in range(T+1):

                    # Draw random wage
                    w = np.random.beta(a, b)
                    lw = p(w, F_a, F_b) / p(w, G_a, G_b)
                    π = π * lw / (π * lw + 1 - π)

                    # move to next agent if accepts
                    if w >= interp(π_grid, w_bar, π):
                        break

                # record the unemployment duration
                # and π at the time of acceptance
                accept_t[i, n] = t
                accept_π[i, n] = π

        return accept_t, accept_π

    def cumfreq_x(res):
        """
        A helper function for calculating the x grids of
        the cumulative frequency histogram.
        """

        cumcount = res.cumcount
        lowerlimit, binsize = res.lowerlimit, res.binsize

        x = lowerlimit + np.linspace(0, binsize*cumcount.size, cumcount.size)

        return x

Now we define a wrapper function for analyzing job search models with
learning under different parameterizations.

The wrapper takes parameters of beta distributions and  unemployment
compensation as inputs  and then displays various things we want to know
to interpret the solution of our search model.

In addition, it computes empirical cumulative distributions of two key objects.

.. code-block:: python3

    def job_search_example(F_a=1, F_b=1, G_a=3, G_b=1.2, c=0.3):
        """
        Given the parameters that specify F and G distributions,
        calculate and display the rejection and acceptance area,
        the evolution of belief π, and the probability of accepting
        an offer at different π level, and simulate and calculate
        the empirical cumulative distribution of the duration of
        unemployment and π at the time the worker accepts the offer.
        """

        # construct a search problem
        sp = SearchProblem(F_a=F_a, F_b=F_b, G_a=G_a, G_b=G_b, c=c)
        f, g = sp.f, sp.g
        π_grid = sp.π_grid

        # Solve for reservation wage
        w_bar = solve_wbar(sp, verbose=False)

        # l(w) = f(w) / g(w)
        l = lambda w: f(w) / g(w)
        # objective function for solving l(w) = 1
        obj = lambda w: l(w) - 1.

        # the mode of beta distribution
        # use this to divide w into two intervals for root finding
        G_mode = (G_a - 1) / (G_a + G_b - 2)
        roots = np.empty(2)
        roots[0] = op.root_scalar(obj, bracket=[1e-10, G_mode]).root
        roots[1] = op.root_scalar(obj, bracket=[G_mode, 1-1e-10]).root

        fig, axs = plt.subplots(2, 2, figsize=(12, 9))

        # part 1: display the details of the model settings and some results
        w_grid = np.linspace(1e-12, 1-1e-12, 100)

        axs[0, 0].plot(l(w_grid), w_grid, label='$l$', lw=2)
        axs[0, 0].vlines(1., 0., 1., linestyle="--")
        axs[0, 0].hlines(roots, 0., 2., linestyle="--")
        axs[0, 0].set_xlim([0., 2.])
        axs[0, 0].legend(loc=4)
        axs[0, 0].set(xlabel='$l(w)=f(w)/g(w)$', ylabel='$w$')

        axs[0, 1].plot(sp.π_grid, w_bar, color='k')
        axs[0, 1].fill_between(sp.π_grid, 0, w_bar, color='blue', alpha=0.15)
        axs[0, 1].fill_between(sp.π_grid, w_bar, sp.w_max, color='green', alpha=0.15)
        axs[0, 1].text(0.5, 0.6, 'reject')
        axs[0, 1].text(0.7, 0.9, 'accept')

        W = np.arange(0.01, 0.99, 0.08)
        Π = np.arange(0.01, 0.99, 0.08)

        ΔW = np.zeros((len(W), len(Π)))
        ΔΠ = np.empty((len(W), len(Π)))
        for i, w in enumerate(W):
            for j, π in enumerate(Π):
                lw = l(w)
                ΔΠ[i, j] = π * (lw / (π * lw + 1 - π) - 1)

        q = axs[0, 1].quiver(Π, W, ΔΠ, ΔW, scale=2, color='r', alpha=0.8)

        axs[0, 1].hlines(roots, 0., 1., linestyle="--")
        axs[0, 1].set(xlabel='$\pi$', ylabel='$w$')
        axs[0, 1].grid()

        axs[1, 0].plot(f(x_grid), x_grid, label='$f$', lw=2)
        axs[1, 0].plot(g(x_grid), x_grid, label='$g$', lw=2)
        axs[1, 0].vlines(1., 0., 1., linestyle="--")
        axs[1, 0].hlines(roots, 0., 2., linestyle="--")
        axs[1, 0].legend(loc=4)
        axs[1, 0].set(xlabel='$f(w), g(w)$', ylabel='$w$')

        axs[1, 1].plot(sp.π_grid, 1 - beta.cdf(w_bar, F_a, F_b), label='$f$')
        axs[1, 1].plot(sp.π_grid, 1 - beta.cdf(w_bar, G_a, G_b), label='$g$')
        axs[1, 1].set_ylim([0., 1.])
        axs[1, 1].grid()
        axs[1, 1].legend(loc=4)
        axs[1, 1].set(xlabel='$\pi$', ylabel='$\mathbb{P}\{w > \overline{w} (\pi)\}$')

        plt.show()

        # part 2: simulate empirical cumulative distribution
        accept_t, accept_π = empirical_dist(F_a, F_b, G_a, G_b, w_bar, π_grid)
        N = accept_t.shape[1]

        cfq_t_F = cumfreq(accept_t[0, :], numbins=100)
        cfq_π_F = cumfreq(accept_π[0, :], numbins=100)

        cfq_t_G = cumfreq(accept_t[1, :], numbins=100)
        cfq_π_G = cumfreq(accept_π[1, :], numbins=100)

        fig, axs = plt.subplots(2, 1, figsize=(12, 9))

        axs[0].plot(cumfreq_x(cfq_t_F), cfq_t_F.cumcount/N, label="f generates")
        axs[0].plot(cumfreq_x(cfq_t_G), cfq_t_G.cumcount/N, label="g generates")
        axs[0].grid(linestyle='--')
        axs[0].legend(loc=4)
        axs[0].title.set_text('CDF of duration of unemployment')
        axs[0].set(xlabel='time', ylabel='Prob(time)')

        axs[1].plot(cumfreq_x(cfq_π_F), cfq_π_F.cumcount/N, label="f generates")
        axs[1].plot(cumfreq_x(cfq_π_G), cfq_π_G.cumcount/N, label="g generates")
        axs[1].grid(linestyle='--')
        axs[1].legend(loc=4)
        axs[1].title.set_text('CDF of π at time worker accepts wage and leaves unemployment')
        axs[1].set(xlabel='π', ylabel='Prob(π)')

        plt.show()

We now provide some examples that provide insights about how the model works.

Examples
--------

Example 1 (Baseline)
~~~~~~~~~~~~~~~~~~~~

:math:`F` ~ Beta(1, 1), :math:`G` ~ Beta(3, 1.2), :math:`c`\ =0.3.

In the graphs below, the red arrows in the upper right figure show how :math:`\pi_t` is updated in response to the
new information :math:`w_t`.


Recall the following formula from `this lecture <https://python.quantecon.org/exchangeable.html>`__


.. math::

   \frac{\pi_{t+1}}{\pi_{t}}=\frac{l\left(w_{t+1}\right)}{\pi_{t}l\left(w_{t+1}\right)+\left(1-\pi_{t}\right)}\begin{cases}
   >1 & \text{if }l\left(w_{t+1}\right)>1\\
   \leq1 & \text{if }l\left(w_{t+1}\right)\leq1
   \end{cases}


The formula implies that  the direction of motion of :math:`\pi_t` is determined by the relationship between
:math:`l(w_t)` and :math:`1`.

The magnitude is small if

-  :math:`l(w)` is close to :math:`1`, which means the new :math:`w` is
   not very informative for distinguishing two distributions,
-  :math:`\pi_{t-1}` is close to either :math:`0` or :math:`1`, which
   means the priori is strong.

Will an unemployed  worker accept an offer earlier or
not, when the actual ruling distribution is :math:`g` instead of
:math:`f`?

Two countervailing effects are at work.


-  if f generates successive wage offers, then :math:`w` is more likely to be low, but
   :math:`\pi` is moving up toward to 1, which lowers the reservation wage,
   i.e., the worker becomes  less selective the longer he or she remains unemployed.
-  if g generates wage offers, then :math:`w` is more likely to be high, but
   :math:`\pi` is moving downward toward 0, increasing the reservation wage, i.e., the worker becomes  more selective
   the longer he or she remains unemployed.

Quantitatively, the lower right figure sheds light on which effect dominates in this example.

It shows the probability that a previously unemployed  worker
accepts an offer at different values of :math:`\pi` when :math:`f` or :math:`g` generates
wage offers.

That graph shows that for the particular :math:`f` and :math:`g` in this example, the
worker is always more likely to accept an offer when :math:`f` generates the data  even when :math:`\pi` is close to zero so
that  the worker believes the true distribution is :math:`g` and therefore is relatively
more selective.

The empirical cumulative distribution of the duration of
unemployment verifies our conjecture.

.. code-block:: python3

    job_search_example()

Example 2
~~~~~~~~~

:math:`F` ~ Beta(1, 1), :math:`G` ~ Beta(1.2, 1.2), :math:`c`\ =0.3.

Now :math:`G` has the same mean as :math:`F` with a smaller variance.

Since the unemployment compensation :math:`c` serves as a lower bound
for bad wage offers, :math:`G` is now an “inferior” distribution to
:math:`F`.

Consequently, we observe that the optimal policy
:math:`\overline{w}(\pi)` is increasing in :math:`\pi`.

.. code-block:: python3

    job_search_example(1, 1, 1.2, 1.2, 0.3)

Example 3
~~~~~~~~~

:math:`F` ~ Beta(1, 1), :math:`G` ~ Beta(2, 2), :math:`c`\ =0.3.

If the variance of :math:`G` is smaller, we observe in the result that
:math:`G` is even more “inferior” and the slope of
:math:`\overline{w}(\pi)` is larger.

.. code-block:: python3

    job_search_example(1, 1, 2, 2, 0.3)

Example 4
~~~~~~~~~

:math:`F` ~ Beta(1, 1), :math:`G` ~ Beta(3, 1.2), and :math:`c`\ =0.8.

In this example, we keep the parameters of beta distributions to be the
same with the baseline case but increase the unemployment compensation
:math:`c`.

Comparing outcomes to the baseline case (example 1) in which
unemployment compensation if low (:math:`c`\ =0.3), now the worker can
afford a longer  learning period.

As a result, the worker tends to accept
wage offers much later.

Furthermore, at the time of accepting employment, the belief
:math:`\pi` is closer to either :math:`0` or :math:`1`.

That means that
the worker has a better  idea about what the true distribution is
when he eventually chooses to accept a wage offer.

.. code-block:: python3

    job_search_example(1, 1, 3, 1.2, c=0.8)

Example 5
~~~~~~~~~

:math:`F` ~ Beta(1, 1), :math:`G` ~ Beta(3, 1.2), and :math:`c`\ =0.1.

As expected, a smaller :math:`c` makes an unemployed worker  accept wage offers earlier
after having acquired less information about the wage distribution.

.. code-block:: python3

    job_search_example(1, 1, 3, 1.2, c=0.1)
<|MERGE_RESOLUTION|>--- conflicted
+++ resolved
@@ -26,11 +26,7 @@
 :cite:`McCall1970`.
 
 We'll build on a model of Bayesian learning discussed in `this lecture <https://python.quantecon.org/exchangeable.html>`__ on the topic of exchangeability and its relationship to
-<<<<<<< HEAD
 the concept of IID (identically and independently distributed) random variables and to  Bayesian updating.
-=======
-the concept of IID (identically and independently distributed) random variables and to  Bayesian updating. 
->>>>>>> 72b73fe0
 
 In the McCall model, an unemployed worker decides when to accept a
 permanent job at a specific fixed wage, given
@@ -842,11 +838,7 @@
 
 We present some graphs that bring out additional insights about how learning works.
 
-<<<<<<< HEAD
-We build on graphs proposed in `this lecture <https://python.quantecon.org/exchangeable.html>`__.
-=======
 We build on graphs proposed in `this lecture <https://python.quantecon.org/exchangeable.html>`__. 
->>>>>>> 72b73fe0
 
 In particular, we'll add actions of  our searching worker to a key graph
 presented in that lecture.
